--- conflicted
+++ resolved
@@ -64,7 +64,6 @@
         // If we're past the execution time, add 24 hours and subtract the difference.
         // The diff is already negative in this case, hence we do a + instead of - here.
         if (now.isAfter(target)) {
-<<<<<<< HEAD
             // Maybe we just missed the payment? Check the database, if we're less than 8 hours
             // from the execution time at same day, and no payment was recorded yet, then do it now.
             if (now.diff(target) <= ms8Hours && now.format("HH:mm") > settings.strava.payments.time) {
@@ -72,18 +71,10 @@
                     .get("stravaPayments")
                     .find(p => {
                         return moment(p.date).dayOfYear() == now.dayOfYear()
-=======
-            if (now.diff(target) <= ms8Hours && now.format("HH:mm") > settings.strava.payments.time) {
-                // Just missed the payment? Check the database, if we're less than 8 hours
-                // from the execution time at same day, and no payment was recorded yet, then do it now.
-                const existingPayment = database
-                    .get("stravaPayments")
-                    .find(p => {
-                        return p.test === 1
->>>>>>> 0d479f05
                     })
                     .value()
 
+                // There was a payment today?
                 if (existingPayment == null) {
                     logger.info("Strava.init", `Missed today's payment at ${settings.strava.payments.time}, will execute it now`)
                     this.payForActivities()
